--- conflicted
+++ resolved
@@ -251,22 +251,14 @@
 #          cd docs/_build/html
 #          mkdir artifacts
 #          tar -zcvf artifacts/tutorials.tar.gz --exclude=./artifacts .
-<<<<<<< HEAD
-#        if: ${{ matrix.python-version == 3.8 && !startsWith(github.ref, 'refs/heads/stable') && !startsWith(github.base_ref, 'stable/') }}
-=======
 #        if: ${{ matrix.python-version == 3.9 && !startsWith(github.ref, 'refs/heads/stable') && !startsWith(github.base_ref, 'stable/') }}
->>>>>>> 8cdd6931
 #        shell: bash
 #      - name: Run upload stable tutorials
 #        uses: actions/upload-artifact@v4
 #        with:
 #          name: tutorials-stable${{ matrix.python-version }}
 #          path: docs/_build/html/artifacts/tutorials.tar.gz
-<<<<<<< HEAD
-#        if: ${{ matrix.python-version == 3.8 && !startsWith(github.ref, 'refs/heads/stable') && !startsWith(github.base_ref, 'stable/') }}
-=======
 #        if: ${{ matrix.python-version == 3.9 && !startsWith(github.ref, 'refs/heads/stable') && !startsWith(github.base_ref, 'stable/') }}
->>>>>>> 8cdd6931
   Deprecation_Messages_and_Coverage:
     needs: [Checks, MachineLearning, Tutorials]
     runs-on: ubuntu-latest
