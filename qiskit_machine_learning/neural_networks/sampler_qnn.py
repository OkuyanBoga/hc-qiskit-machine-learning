--- conflicted
+++ resolved
@@ -15,9 +15,6 @@
 from __future__ import annotations
 import logging
 
-from qiskit.primitives import BaseSamplerV1
-from qiskit.primitives.base import BaseSamplerV2
-
 from numbers import Integral
 from typing import Callable, cast, Iterable, Sequence
 
@@ -25,30 +22,17 @@
 
 from qiskit.circuit import Parameter, QuantumCircuit
 from qiskit.primitives import BaseSampler, SamplerResult, Sampler
-<<<<<<< HEAD
-=======
 
 import qiskit_machine_learning.optionals as _optionals
 from .neural_network import NeuralNetwork
->>>>>>> 8cdd6931
 from ..gradients import (
     BaseSamplerGradient,
     ParamShiftSamplerGradient,
     SamplerGradientResult,
 )
-<<<<<<< HEAD
-from qiskit.result import QuasiDistribution
-
 from ..circuit.library import QNNCircuit
 from ..exceptions import QiskitMachineLearningError
-import qiskit_machine_learning.optionals as _optionals
-
-from .neural_network import NeuralNetwork
-=======
-from ..circuit.library import QNNCircuit
-from ..exceptions import QiskitMachineLearningError
-
->>>>>>> 8cdd6931
+
 
 if _optionals.HAS_SPARSE:
     # pylint: disable=import-error
@@ -176,7 +160,7 @@
                 tuple of unsigned integers. These are used as new indices for the (potentially
                 sparse) output array. If no interpret function is
                 passed, then an identity function will be used by this neural network.
-            output_shape: The output shape of the custom interpretation. For SamplerV1, it is ignored if no custom
+            output_shape: The output shape of the custom interpretation. It is ignored if no custom
                 interpret method is provided where the shape is taken to be
                 ``2^circuit.num_qubits``.
             gradient: An optional sampler gradient to be used for the backward pass.
@@ -194,6 +178,11 @@
             sampler = Sampler()
         self.sampler = sampler
 
+        # set gradient
+        if gradient is None:
+            gradient = ParamShiftSamplerGradient(self.sampler)
+        self.gradient = gradient
+
         self._org_circuit = circuit
 
         if isinstance(circuit, QNNCircuit):
@@ -207,11 +196,6 @@
             _optionals.HAS_SPARSE.require_now("DOK")
 
         self.set_interpret(interpret, output_shape)
-        # set gradient
-        if gradient is None:
-            gradient = ParamShiftSamplerGradient(sampler = self.sampler, output_shape = output_shape)
-        self.gradient = gradient
-
         self._input_gradients = input_gradients
 
         super().__init__(
@@ -288,13 +272,14 @@
             else:
                 output_shape_ = output_shape  # type: ignore
         else:
-            if output_shape is None:
-                if isinstance(self.sampler, BaseSamplerV1):
-                    output_shape_ = (2**self.circuit.num_qubits,)
-                else:
-                    raise QiskitMachineLearningError("Output shape is required for different samplers.")
-            else:
-                output_shape_ = int(output_shape)
+            if output_shape is not None:
+                # Warn user that output_shape parameter will be ignored
+                logger.warning(
+                    "No interpret function given, output_shape will be automatically "
+                    "determined as 2^num_qubits."
+                )
+            output_shape_ = (2**self.circuit.num_qubits,)
+
         return output_shape_
 
     def _postprocess(self, num_samples: int, result: SamplerResult) -> np.ndarray | SparseArray:
@@ -311,19 +296,8 @@
             prob = np.zeros((num_samples, *self._output_shape))
 
         for i in range(num_samples):
-            if isinstance(self.sampler, BaseSamplerV1):
-                counts = result.quasi_dists[i]
-
-            elif isinstance(self.sampler, BaseSamplerV2):
-                bitstring_counts = result[i].data.meas.get_counts()
-                # Normalize the counts to probabilities
-                total_shots = sum(bitstring_counts.values())
-                probabilities = {k: v / total_shots for k, v in bitstring_counts.items()}
-                # Convert to quasi-probabilities
-                counts = QuasiDistribution(probabilities)
-                counts = {k: v for k, v in counts.items() if int(k) < self._output_shape[0]}
-            else:
-                raise QiskitMachineLearningError(f"The accepted estimators are BaseSamplerV1 (deprecated) and BaseSamplerV2; got {type(self.sampler)} instead.")
+            counts = result.quasi_dists[i]
+
             # evaluate probabilities
             for b, v in counts.items():
                 key = self._interpret(b)
@@ -413,13 +387,8 @@
         """
         parameter_values, num_samples = self._preprocess_forward(input_data, weights)
 
-        if isinstance(self.sampler, BaseSamplerV1):
-            job = self.sampler.run([self._circuit] * num_samples, parameter_values)
-        elif isinstance(self.sampler, BaseSamplerV2):
-            job = self.sampler.run([(self._circuit, parameter_values[i]) for i in range(num_samples)])
-        else:
-            raise QiskitMachineLearningError(f"The accepted estimators are BaseSamplerV1 (deprecated) and BaseSamplerV2; got {type(self.sampler)} instead.")       
-
+        # sampler allows batching
+        job = self.sampler.run([self._circuit] * num_samples, parameter_values)
         try:
             results = job.result()
         except Exception as exc:
