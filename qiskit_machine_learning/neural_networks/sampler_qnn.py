# This code is part of a Qiskit project.
#
# (C) Copyright IBM 2022, 2024.
#
# This code is licensed under the Apache License, Version 2.0. You may
# obtain a copy of this license in the LICENSE.txt file in the root directory
# of this source tree or at http://www.apache.org/licenses/LICENSE-2.0.
#
# Any modifications or derivative works of this code must retain this
# copyright notice, and modified files need to carry a notice indicating
# that they have been altered from the originals.

"""A Neural Network implementation based on the Sampler primitive."""

from __future__ import annotations
import logging

from numbers import Integral
from typing import Callable, cast, Iterable, Sequence

import numpy as np

from qiskit.circuit import Parameter, QuantumCircuit
from qiskit.primitives import BaseSampler, SamplerResult, Sampler

import qiskit_machine_learning.optionals as _optionals
from .neural_network import NeuralNetwork
from ..gradients import (
    BaseSamplerGradient,
    ParamShiftSamplerGradient,
    SamplerGradientResult,
)
from ..circuit.library import QNNCircuit
from ..exceptions import QiskitMachineLearningError


if _optionals.HAS_SPARSE:
    # pylint: disable=import-error
    from sparse import SparseArray
else:

    class SparseArray:  # type: ignore
        """Empty SparseArray class
        Replacement if sparse.SparseArray is not present.
        """

        pass


logger = logging.getLogger(__name__)


class SamplerQNN(NeuralNetwork):
    """A neural network implementation based on the Sampler primitive.

    The ``SamplerQNN`` is a neural network that takes in a parametrized quantum circuit
    with designated parameters for input data and/or weights and translates the quasi-probabilities
    estimated by the :class:`~qiskit.primitives.Sampler` primitive into predicted classes. Quite
    often, a combined quantum circuit is used. Such a circuit is built from two circuits:
    a feature map, it provides input parameters for the network, and an ansatz (weight parameters).
    In this case a :class:`~qiskit_machine_learning.circuit.library.QNNCircuit` can be passed as
    circuit to simplify the composition of a feature map and ansatz.
    If a :class:`~qiskit_machine_learning.circuit.library.QNNCircuit` is passed as circuit, the
    input and weight parameters do not have to be provided, because these two properties are taken
    from the :class:`~qiskit_machine_learning.circuit.library.QNNCircuit`.

    The output can be set up in different formats, and an optional post-processing step
    can be used to interpret the sampler's output in a particular context (e.g. mapping the
    resulting bitstring to match the number of classes).

    In this example the network maps the output of the quantum circuit to two classes via a custom
    `interpret` function:

    .. code-block::

        from qiskit import QuantumCircuit
        from qiskit.circuit.library import ZZFeatureMap, RealAmplitudes
        from qiskit_machine_learning.circuit.library import QNNCircuit

        from qiskit_machine_learning.neural_networks import SamplerQNN

        num_qubits = 2

        def parity(x):
            return f"{bin(x)}".count("1") % 2

        # Using the QNNCircuit:
        # Create a parameterized 2 qubit circuit composed of the default ZZFeatureMap feature map
        # and RealAmplitudes ansatz.
        qnn_qc = QNNCircuit(num_qubits)

        qnn = SamplerQNN(
            circuit=qnn_qc,
            interpret=parity,
            output_shape=2
        )

        qnn.forward(input_data=[1, 2], weights=[1, 2, 3, 4, 5, 6, 7, 8])

        # Explicitly specifying the ansatz and feature map:
        feature_map = ZZFeatureMap(feature_dimension=num_qubits)
        ansatz = RealAmplitudes(num_qubits=num_qubits)

        qc = QuantumCircuit(num_qubits)
        qc.compose(feature_map, inplace=True)
        qc.compose(ansatz, inplace=True)

        qnn = SamplerQNN(
            circuit=qc,
            input_params=feature_map.parameters,
            weight_params=ansatz.parameters,
            interpret=parity,
            output_shape=2
        )

        qnn.forward(input_data=[1, 2], weights=[1, 2, 3, 4, 5, 6, 7, 8])

    The following attributes can be set via the constructor but can also be read and
    updated once the SamplerQNN object has been constructed.

    Attributes:

        sampler (BaseSampler): The sampler primitive used to compute the neural network's results.
        gradient (BaseSamplerGradient): A sampler gradient to be used for the backward pass.
    """

    def __init__(
        self,
        *,
        circuit: QuantumCircuit,
        sampler: BaseSampler | None = None,
        input_params: Sequence[Parameter] | None = None,
        weight_params: Sequence[Parameter] | None = None,
        sparse: bool = False,
        interpret: Callable[[int], int | tuple[int, ...]] | None = None,
        output_shape: int | tuple[int, ...] | None = None,
        gradient: BaseSamplerGradient | None = None,
        input_gradients: bool = False,
    ):
        """
        Args:
            sampler: The sampler primitive used to compute the neural network's results.
                If ``None`` is given, a default instance of the reference sampler defined
                by :class:`~qiskit.primitives.Sampler` will be used.
            circuit: The parametrized quantum circuit that generates the samples of this network.
                If a :class:`~qiskit_machine_learning.circuit.library.QNNCircuit` is passed, the
                `input_params` and `weight_params` do not have to be provided, because these two
                properties are taken from the
                :class:`~qiskit_machine_learning.circuit.library.QNNCircuit`.
            input_params: The parameters of the circuit corresponding to the input. If a
                :class:`~qiskit_machine_learning.circuit.library.QNNCircuit` is provided the
                `input_params` value here is ignored. Instead the value is taken from the
                :class:`~qiskit_machine_learning.circuit.library.QNNCircuit` input_parameters.
            weight_params: The parameters of the circuit corresponding to the trainable weights. If
                a :class:`~qiskit_machine_learning.circuit.library.QNNCircuit` is provided the
                `weight_params` value here is ignored. Instead the value is taken from the
                :class:`~qiskit_machine_learning.circuit.library.QNNCircuit` weight_parameters.
            sparse: Returns whether the output is sparse or not.
            interpret: A callable that maps the measured integer to another unsigned integer or
                tuple of unsigned integers. These are used as new indices for the (potentially
                sparse) output array. If no interpret function is
                passed, then an identity function will be used by this neural network.
            output_shape: The output shape of the custom interpretation. It is ignored if no custom
                interpret method is provided where the shape is taken to be
                ``2^circuit.num_qubits``.
            gradient: An optional sampler gradient to be used for the backward pass.
                If ``None`` is given, a default instance of
                :class:`~qiskit_machine_learning.gradients.ParamShiftSamplerGradient` will be used.
            input_gradients: Determines whether to compute gradients with respect to input data.
                 Note that this parameter is ``False`` by default, and must be explicitly set to
                 ``True`` for a proper gradient computation when using
                 :class:`~qiskit_machine_learning.connectors.TorchConnector`.
        Raises:
            QiskitMachineLearningError: Invalid parameter values.
        """
        # set primitive, provide default
        if sampler is None:
            sampler = Sampler()
        self.sampler = sampler

        # set gradient
        if gradient is None:
            gradient = ParamShiftSamplerGradient(self.sampler)
        self.gradient = gradient

        self._org_circuit = circuit

        if isinstance(circuit, QNNCircuit):
            self._input_params = list(circuit.input_parameters)
            self._weight_params = list(circuit.weight_parameters)
        else:
            self._input_params = list(input_params) if input_params is not None else []
            self._weight_params = list(weight_params) if weight_params is not None else []

        if sparse:
            _optionals.HAS_SPARSE.require_now("DOK")

        self.set_interpret(interpret, output_shape)
        self._input_gradients = input_gradients

        super().__init__(
            num_inputs=len(self._input_params),
            num_weights=len(self._weight_params),
            sparse=sparse,
            output_shape=self._output_shape,
            input_gradients=self._input_gradients,
        )

        if len(circuit.clbits) == 0:
            circuit = circuit.copy()
            circuit.measure_all()
        self._circuit = self._reparameterize_circuit(circuit, input_params, weight_params)

    @property
    def circuit(self) -> QuantumCircuit:
        """Returns the underlying quantum circuit."""
        return self._org_circuit

    @property
    def input_params(self) -> Sequence[Parameter]:
        """Returns the list of input parameters."""
        return self._input_params

    @property
    def weight_params(self) -> Sequence[Parameter]:
        """Returns the list of trainable weights parameters."""
        return self._weight_params

    @property
    def interpret(self) -> Callable[[int], int | tuple[int, ...]] | None:
        """Returns interpret function to be used by the neural network. If it is not set in
        the constructor or can not be implicitly derived, then ``None`` is returned."""
        return self._interpret

    def set_interpret(
        self,
        interpret: Callable[[int], int | tuple[int, ...]] | None = None,
        output_shape: int | tuple[int, ...] | None = None,
    ) -> None:
        """Change 'interpret' and corresponding 'output_shape'.

        Args:
            interpret: A callable that maps the measured integer to another unsigned integer or
                tuple of unsigned integers. See constructor for more details.
            output_shape: The output shape of the custom interpretation. It is ignored if no custom
                interpret method is provided where the shape is taken to be
                ``2^circuit.num_qubits``.
        """

        # derive target values to be used in computations
        self._output_shape = self._compute_output_shape(interpret, output_shape)
        self._interpret = interpret if interpret is not None else lambda x: x

    def _compute_output_shape(
        self,
        interpret: Callable[[int], int | tuple[int, ...]] | None = None,
        output_shape: int | tuple[int, ...] | None = None,
    ) -> tuple[int, ...]:
        """Validate and compute the output shape."""

        # this definition is required by mypy
        output_shape_: tuple[int, ...] = (-1,)

        if interpret is not None:
            if output_shape is None:
                raise QiskitMachineLearningError(
                    "No output shape given; it's required when using custom interpret!"
                )
            if isinstance(output_shape, Integral):
                output_shape = int(output_shape)
                output_shape_ = (output_shape,)
            else:
                output_shape_ = output_shape  # type: ignore
        else:
<<<<<<< HEAD
            if output_shape is not None:
                # Warn user that output_shape parameter will be ignored
                logger.warning(
                    "No interpret function given, output_shape will be automatically "
                    "determined as 2^num_qubits."
                )
            output_shape_ = (2**self.circuit.num_qubits,)

=======
            if output_shape is None:
                if isinstance(self.sampler, BaseSamplerV1):
                    output_shape_ = (2**self.circuit.num_qubits,)
                else:
                    raise QiskitMachineLearningError("Output shape is required for different samplers.")
            else:
                if isinstance(output_shape, Integral):
                    output_shape = int(output_shape)
                    output_shape_ = (output_shape,)
                else:
                    output_shape_ = output_shape  # type: ignore
>>>>>>> 9b18e290
        return output_shape_

    def _postprocess(self, num_samples: int, result: SamplerResult) -> np.ndarray | SparseArray:
        """
        Post-processing during forward pass of the network.
        """

        if self._sparse:
            # pylint: disable=import-error
            from sparse import DOK

            prob = DOK((num_samples, *self._output_shape))
        else:
            prob = np.zeros((num_samples, *self._output_shape))

        for i in range(num_samples):
            counts = result.quasi_dists[i]

            # evaluate probabilities
            for b, v in counts.items():
                key = self._interpret(b)
                if isinstance(key, Integral):
                    key = (cast(int, key),)
                key = (i, *key)  # type: ignore
                prob[key] += v

        if self._sparse:
            return prob.to_coo()
        else:
            return prob

    def _postprocess_gradient(
        self, num_samples: int, results: SamplerGradientResult
    ) -> tuple[np.ndarray | SparseArray | None, np.ndarray | SparseArray]:
        """
        Post-processing during backward pass of the network.
        """

        if self._sparse:
            # pylint: disable=import-error
            from sparse import DOK

            input_grad = (
                DOK((num_samples, *self._output_shape, self._num_inputs))
                if self._input_gradients
                else None
            )
            weights_grad = DOK((num_samples, *self._output_shape, self._num_weights))
        else:
            input_grad = (
                np.zeros((num_samples, *self._output_shape, self._num_inputs))
                if self._input_gradients
                else None
            )
            weights_grad = np.zeros((num_samples, *self._output_shape, self._num_weights))

        if self._input_gradients:
            num_grad_vars = self._num_inputs + self._num_weights
        else:
            num_grad_vars = self._num_weights

        for sample in range(num_samples):
            for i in range(num_grad_vars):
                grad = results.gradients[sample][i]
                for k, val in grad.items():
                    # get index for input or weights gradients
                    if self._input_gradients:
                        grad_index = i if i < self._num_inputs else i - self._num_inputs
                    else:
                        grad_index = i

                    # interpret integer and construct key
                    key = self._interpret(k)
                    if isinstance(key, Integral):
                        key = (sample, int(key), grad_index)
                    else:
                        # if key is an array-type, cast to hashable tuple
                        key = tuple(cast(Iterable[int], key))
                        key = (sample, *key, grad_index)

                    # store value for inputs or weights gradients
                    if self._input_gradients:
                        # we compute input gradients first
                        if i < self._num_inputs:
                            input_grad[key] += val
                        else:
                            weights_grad[key] += val
                    else:
                        weights_grad[key] += val

        if self._sparse:
            if self._input_gradients:
                input_grad = input_grad.to_coo()  # pylint: disable=no-member
            weights_grad = weights_grad.to_coo()

        return input_grad, weights_grad

    def _forward(
        self,
        input_data: np.ndarray | None,
        weights: np.ndarray | None,
    ) -> np.ndarray | SparseArray | None:
        """
        Forward pass of the network.
        """
        parameter_values, num_samples = self._preprocess_forward(input_data, weights)

        # sampler allows batching
        job = self.sampler.run([self._circuit] * num_samples, parameter_values)
        try:
            results = job.result()
        except Exception as exc:
            raise QiskitMachineLearningError("Sampler job failed.") from exc
        result = self._postprocess(num_samples, results)

        return result

    def _backward(
        self,
        input_data: np.ndarray | None,
        weights: np.ndarray | None,
    ) -> tuple[np.ndarray | SparseArray | None, np.ndarray | SparseArray | None]:
        """Backward pass of the network."""
        # prepare parameters in the required format
        parameter_values, num_samples = self._preprocess_forward(input_data, weights)

        input_grad, weights_grad = None, None

        if np.prod(parameter_values.shape) > 0:
            circuits = [self._circuit] * num_samples

            job = None
            if self._input_gradients:
                job = self.gradient.run(circuits, parameter_values)  # type: ignore[arg-type]
            elif len(parameter_values[0]) > self._num_inputs:
                params = [self._circuit.parameters[self._num_inputs :]] * num_samples
                job = self.gradient.run(
                    circuits, parameter_values, parameters=params  # type: ignore[arg-type]
                )

            if job is not None:
                try:
                    results = job.result()
                except Exception as exc:
                    raise QiskitMachineLearningError("Sampler job failed.") from exc

                input_grad, weights_grad = self._postprocess_gradient(num_samples, results)

        return input_grad, weights_grad<|MERGE_RESOLUTION|>--- conflicted
+++ resolved
@@ -15,24 +15,27 @@
 from __future__ import annotations
 import logging
 
+from qiskit.primitives import BaseSamplerV1
+from qiskit.primitives.base import BaseSamplerV2
+
 from numbers import Integral
 from typing import Callable, cast, Iterable, Sequence
 
 import numpy as np
-
 from qiskit.circuit import Parameter, QuantumCircuit
 from qiskit.primitives import BaseSampler, SamplerResult, Sampler
-
-import qiskit_machine_learning.optionals as _optionals
-from .neural_network import NeuralNetwork
 from ..gradients import (
     BaseSamplerGradient,
     ParamShiftSamplerGradient,
     SamplerGradientResult,
 )
+from qiskit.result import QuasiDistribution
+
 from ..circuit.library import QNNCircuit
 from ..exceptions import QiskitMachineLearningError
-
+import qiskit_machine_learning.optionals as _optionals
+
+from .neural_network import NeuralNetwork
 
 if _optionals.HAS_SPARSE:
     # pylint: disable=import-error
@@ -160,7 +163,7 @@
                 tuple of unsigned integers. These are used as new indices for the (potentially
                 sparse) output array. If no interpret function is
                 passed, then an identity function will be used by this neural network.
-            output_shape: The output shape of the custom interpretation. It is ignored if no custom
+            output_shape: The output shape of the custom interpretation. For SamplerV1, it is ignored if no custom
                 interpret method is provided where the shape is taken to be
                 ``2^circuit.num_qubits``.
             gradient: An optional sampler gradient to be used for the backward pass.
@@ -178,11 +181,6 @@
             sampler = Sampler()
         self.sampler = sampler
 
-        # set gradient
-        if gradient is None:
-            gradient = ParamShiftSamplerGradient(self.sampler)
-        self.gradient = gradient
-
         self._org_circuit = circuit
 
         if isinstance(circuit, QNNCircuit):
@@ -196,6 +194,11 @@
             _optionals.HAS_SPARSE.require_now("DOK")
 
         self.set_interpret(interpret, output_shape)
+        # set gradient
+        if gradient is None:
+            gradient = ParamShiftSamplerGradient(sampler = self.sampler, output_shape = output_shape)
+        self.gradient = gradient
+
         self._input_gradients = input_gradients
 
         super().__init__(
@@ -272,16 +275,6 @@
             else:
                 output_shape_ = output_shape  # type: ignore
         else:
-<<<<<<< HEAD
-            if output_shape is not None:
-                # Warn user that output_shape parameter will be ignored
-                logger.warning(
-                    "No interpret function given, output_shape will be automatically "
-                    "determined as 2^num_qubits."
-                )
-            output_shape_ = (2**self.circuit.num_qubits,)
-
-=======
             if output_shape is None:
                 if isinstance(self.sampler, BaseSamplerV1):
                     output_shape_ = (2**self.circuit.num_qubits,)
@@ -293,7 +286,6 @@
                     output_shape_ = (output_shape,)
                 else:
                     output_shape_ = output_shape  # type: ignore
->>>>>>> 9b18e290
         return output_shape_
 
     def _postprocess(self, num_samples: int, result: SamplerResult) -> np.ndarray | SparseArray:
@@ -310,8 +302,19 @@
             prob = np.zeros((num_samples, *self._output_shape))
 
         for i in range(num_samples):
-            counts = result.quasi_dists[i]
-
+            if isinstance(self.sampler, BaseSamplerV1):
+                counts = result.quasi_dists[i]
+
+            elif isinstance(self.sampler, BaseSamplerV2):
+                bitstring_counts = result[i].data.meas.get_counts()
+                # Normalize the counts to probabilities
+                total_shots = sum(bitstring_counts.values())
+                probabilities = {k: v / total_shots for k, v in bitstring_counts.items()}
+                # Convert to quasi-probabilities
+                counts = QuasiDistribution(probabilities)
+                counts = {k: v for k, v in counts.items() if int(k) < self._output_shape[0]}
+            else:
+                raise QiskitMachineLearningError(f"The accepted estimators are BaseSamplerV1 (deprecated) and BaseSamplerV2; got {type(self.sampler)} instead.")
             # evaluate probabilities
             for b, v in counts.items():
                 key = self._interpret(b)
@@ -343,6 +346,7 @@
             )
             weights_grad = DOK((num_samples, *self._output_shape, self._num_weights))
         else:
+
             input_grad = (
                 np.zeros((num_samples, *self._output_shape, self._num_inputs))
                 if self._input_gradients
@@ -401,8 +405,13 @@
         """
         parameter_values, num_samples = self._preprocess_forward(input_data, weights)
 
-        # sampler allows batching
-        job = self.sampler.run([self._circuit] * num_samples, parameter_values)
+        if isinstance(self.sampler, BaseSamplerV1):
+            job = self.sampler.run([self._circuit] * num_samples, parameter_values)
+        elif isinstance(self.sampler, BaseSamplerV2):
+            job = self.sampler.run([(self._circuit, parameter_values[i]) for i in range(num_samples)])
+        else:
+            raise QiskitMachineLearningError(f"The accepted estimators are BaseSamplerV1 (deprecated) and BaseSamplerV2; got {type(self.sampler)} instead.")       
+
         try:
             results = job.result()
         except Exception as exc:
@@ -427,12 +436,10 @@
 
             job = None
             if self._input_gradients:
-                job = self.gradient.run(circuits, parameter_values)  # type: ignore[arg-type]
+                job = self.gradient.run(circuits, parameter_values)
             elif len(parameter_values[0]) > self._num_inputs:
                 params = [self._circuit.parameters[self._num_inputs :]] * num_samples
-                job = self.gradient.run(
-                    circuits, parameter_values, parameters=params  # type: ignore[arg-type]
-                )
+                job = self.gradient.run(circuits, parameter_values, parameters=params)
 
             if job is not None:
                 try:
