--- conflicted
+++ resolved
@@ -132,12 +132,8 @@
         self,
         *,
         circuit: QuantumCircuit,
-<<<<<<< HEAD
         num_virtual_qubits: int | None = None,
         sampler: BaseSampler | None = None,
-=======
-        sampler: BaseSampler | BaseSamplerV2 | None = None,
->>>>>>> 0041162a
         input_params: Sequence[Parameter] | None = None,
         weight_params: Sequence[Parameter] | None = None,
         sparse: bool = False,
@@ -203,23 +199,7 @@
 
         # set gradient
         if gradient is None:
-<<<<<<< HEAD
             gradient = ParamShiftSamplerGradient(sampler = self.sampler)
-=======
-            if isinstance(self.sampler, BaseSamplerV1):
-                gradient = ParamShiftSamplerGradient(
-                    sampler=self.sampler,
-                    output_shape=output_shape)
-
-            elif isinstance(self.sampler, BaseSamplerV2):
-                gradient = ParamShiftSamplerGradient(
-                    sampler=self.sampler,
-                    output_shape=output_shape,
-                    pass_manager=generate_preset_pass_manager(
-                        optimization_level=1, backend=self.sampler._backend
-                    )
-            )
->>>>>>> 0041162a
         self.gradient = gradient
 
         self._input_gradients = input_gradients
@@ -298,7 +278,6 @@
             else:
                 output_shape_ = output_shape  # type: ignore
         else:
-<<<<<<< HEAD
             if output_shape is not None:
                 # Warn user that output_shape parameter will be ignored
                 logger.warning(
@@ -306,23 +285,6 @@
                     "determined as 2^num_virtual_qubits."
                 )
             output_shape_ = (2**self.num_virtual_qubits,)
-=======
-            if output_shape is None:
-                if isinstance(self.sampler, BaseSamplerV1):
-                    output_shape_ = (2**self.circuit.num_qubits,)
-                elif isinstance(self.sampler, BaseSamplerV2):
-                    output_shape_ = (2**self.circuit.num_qubits,)
-                else:
-                    raise QiskitMachineLearningError("Output shape is required for Sampler "
-                                                     + "primitives other than {BaseSamplerV1, "
-                                                     + "BaseSamplerV2}.")
-            else:
-                if isinstance(output_shape, Integral):
-                    output_shape = int(output_shape)
-                    output_shape_ = (output_shape,)
-                else:
-                    output_shape_ = output_shape  # type: ignore
->>>>>>> 0041162a
         return output_shape_
 
     def _postprocess(self, num_samples: int, result: SamplerResult) -> np.ndarray | SparseArray:
@@ -452,21 +414,10 @@
             job = self.sampler.run(
                 [(self._circuit, parameter_values[i]) for i in range(num_samples)]
             )
-<<<<<<< HEAD
-=======
-            print("Debug SamplerQNN")
-            print(type(self.sampler), type(job))
-            print("v2status", job.done(), job.in_final_state())
-            print(job.result())
->>>>>>> 0041162a
         else:
             raise QiskitMachineLearningError(
                 f"The accepted estimators are BaseSamplerV1 (deprecated) and BaseSamplerV2; got {type(self.sampler)} instead."
             )
-<<<<<<< HEAD
-
-=======
->>>>>>> 0041162a
         try:
             results = job.result()
         except Exception as exc:
