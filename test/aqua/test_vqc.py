--- conflicted
+++ resolved
@@ -92,11 +92,7 @@
         self.assertEqual(1.0, result['testing_accuracy'])
 
     def test_vqc_statevector_via_run_algorithm(self):
-<<<<<<< HEAD
-=======
         """ vqc statevector via run algorithm test """
-        # TODO: cache only work with optimization_level 0
->>>>>>> 3cd6a5d4
         params = {
             'problem': {'name': 'classification',
                         'random_seed': 10598,
@@ -154,15 +150,7 @@
         feature_map = SecondOrderExpansion(feature_dimension=num_qubits, depth=2)
         var_form = RYRZ(num_qubits=num_qubits, depth=2)
         vqc = VQC(optimizer, feature_map, var_form, training_input, test_input, minibatch_size=2)
-<<<<<<< HEAD
         quantum_instance = QuantumInstance(backend, seed_simulator=seed, seed_transpiler=seed)
-=======
-        # TODO: cache only work with optimization_level 0
-        quantum_instance = QuantumInstance(backend,
-                                           seed_simulator=seed,
-                                           seed_transpiler=seed,
-                                           optimization_level=0)
->>>>>>> 3cd6a5d4
         result = vqc.run(quantum_instance)
         vqc_accuracy_threshold = 0.8
         self.log.debug(result['testing_accuracy'])
